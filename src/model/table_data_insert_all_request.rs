use crate::error::BQError;
use crate::model::table_data_insert_all_request_rows::TableDataInsertAllRequestRows;
use serde::{Deserialize, Serialize};

#[derive(Debug, Default, Clone, Serialize, Deserialize)]
#[serde(rename_all = "camelCase")]
pub struct TableDataInsertAllRequest {
    /// [Optional] Accept rows that contain values that do not match the schema. The unknown values are ignored. Default is false, which treats unknown values as errors.
    ignore_unknown_values: bool,
    /// The resource type of the response.
    #[serde(skip_serializing_if = "Option::is_none")]
    kind: Option<String>,
    /// The rows to insert.
    rows: Vec<TableDataInsertAllRequestRows>,
    /// [Optional] Insert all valid rows of a request, even if invalid rows exist. The default value is false, which causes the entire request to fail if any invalid rows exist.
    skip_invalid_rows: bool,
    /// If specified, treats the destination table as a base template, and inserts the rows into an instance table named \"{destination}{templateSuffix}\". BigQuery will manage creation of the instance table, using the schema of the base template table. See https://cloud.google.com/bigquery/streaming-data-into-bigquery#template-tables for considerations when working with templates tables.
    #[serde(skip_serializing_if = "Option::is_none")]
    template_suffix: Option<String>,
}

impl TableDataInsertAllRequest {
    pub fn new() -> Self {
        TableDataInsertAllRequest {
            ignore_unknown_values: false,
            kind: None,
            rows: vec![],
            skip_invalid_rows: false,
            template_suffix: None,
        }
    }

    pub fn ignore_unknown_values(&mut self) -> &mut Self {
        self.ignore_unknown_values = true;
        self
    }

    pub fn kind(&mut self, kind: impl Into<String>) -> &mut Self {
        self.kind = Some(kind.into());
        self
    }

    pub fn add_row<T: Serialize>(&mut self, insert_id: Option<String>, object: T) -> Result<(), BQError> {
        let json = serde_json::to_value(object)?;
        self.rows.push(TableDataInsertAllRequestRows { insert_id, json });
        Ok(())
    }

    pub fn add_rows(&mut self, objects: Vec<TableDataInsertAllRequestRows>) -> Result<(), BQError> {
        self.rows.extend(objects);
        Ok(())
    }

    pub fn skip_invalid_rows(&mut self) -> &mut Self {
        self.skip_invalid_rows = true;
        self
    }

    pub fn template_suffix(&mut self, suffix: impl Into<String>) -> &mut Self {
        self.template_suffix = Some(suffix.into());
        self
    }
<<<<<<< HEAD
=======

    pub fn is_empty(&self) -> bool {
        self.rows.is_empty()
    }

    pub fn len(&self) -> usize {
        self.rows.len()
    }

    pub fn clear(&mut self) {
        self.rows.clear()
    }
>>>>>>> df2364aa
}<|MERGE_RESOLUTION|>--- conflicted
+++ resolved
@@ -60,8 +60,6 @@
         self.template_suffix = Some(suffix.into());
         self
     }
-<<<<<<< HEAD
-=======
 
     pub fn is_empty(&self) -> bool {
         self.rows.is_empty()
@@ -74,5 +72,4 @@
     pub fn clear(&mut self) {
         self.rows.clear()
     }
->>>>>>> df2364aa
 }