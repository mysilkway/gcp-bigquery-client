# Changelog

All notable changes to this project will be documented in this file.

<<<<<<< HEAD
=======
## [0.11.0] - 2022-01-03

### Fix

- Fix QueryParameter type declaration (Thanks to @newapplesho)

## [0.10.2] - 2021-10-21

### Fix

- Fix 2 issues in the job API (Thanks to @nixxholas)

## [0.10.1] - 2021-10-31

### Added

- Add a BigQuery load job example in the examples directory.

>>>>>>> df2364aa
## [0.10.0] - 2021-10-09

### Added

<<<<<<< HEAD
- Add method `add_rows` to `TableDataInsertAllRequest` (thanks @nixxholas)
- Bump version for yup-oauth2 v6 (thanks @JamesHinshelwood)
- Implement the Default trait for most of the structures in the model sub-directory
- Implement the Clone trait for most of the structures in the model sub-directory
=======
- 2 features `native-tls` and `rust-tls` to respectively use OpenSSL or Rust TLS.
- Add methods `is_empty`, `len`, `clear` to `TableDataInsertAllRequest`
- Add method `add_rows` to `TableDataInsertAllRequest` (thanks @nixxholas)
- Bump version for yup-oauth2 v6 (thanks @JamesHinshelwood)
- Implement `Default` trait for most of the structures in the model sub-directory
- Implement `Clone` trait for most of the structures in the model sub-directory
- Implement `Display` trait for `ErrorProto` and `TableDataInsertAllResponseInsertErrors`
>>>>>>> df2364aa

## [0.9.3] - 2021-08-31

### Fix 

- Fix ResultSet.get_i64 not working with some valid integer notation (e.g. 123.45E4) (Thanks to @komi1230)


## [0.9.2] - 2021-08-30

### Fix

- Fix Workload identify serialization issue (Thanks to @komi1230)

## [0.9.1] - 2021-08-16

### Added

- Workload identify support (Thanks to @komi1230)

## [0.9.0] - 2021-03-21

> Warning: this version is incompatible with the previous version

### Added

- Added dataset.delete_if_exists.
- Added table.delete_if_exists.
- Added new setters for dataset and table structs.

### Changed

- Removed redundant parameters in dataset.create.
- Removed redundant paramaters in table.create.
- Improved BQError::ResponseError.
- Improved the example.<|MERGE_RESOLUTION|>--- conflicted
+++ resolved
@@ -2,8 +2,6 @@
 
 All notable changes to this project will be documented in this file.
 
-<<<<<<< HEAD
-=======
 ## [0.11.0] - 2022-01-03
 
 ### Fix
@@ -22,17 +20,10 @@
 
 - Add a BigQuery load job example in the examples directory.
 
->>>>>>> df2364aa
 ## [0.10.0] - 2021-10-09
 
 ### Added
 
-<<<<<<< HEAD
-- Add method `add_rows` to `TableDataInsertAllRequest` (thanks @nixxholas)
-- Bump version for yup-oauth2 v6 (thanks @JamesHinshelwood)
-- Implement the Default trait for most of the structures in the model sub-directory
-- Implement the Clone trait for most of the structures in the model sub-directory
-=======
 - 2 features `native-tls` and `rust-tls` to respectively use OpenSSL or Rust TLS.
 - Add methods `is_empty`, `len`, `clear` to `TableDataInsertAllRequest`
 - Add method `add_rows` to `TableDataInsertAllRequest` (thanks @nixxholas)
@@ -40,7 +31,6 @@
 - Implement `Default` trait for most of the structures in the model sub-directory
 - Implement `Clone` trait for most of the structures in the model sub-directory
 - Implement `Display` trait for `ErrorProto` and `TableDataInsertAllResponseInsertErrors`
->>>>>>> df2364aa
 
 ## [0.9.3] - 2021-08-31
 
