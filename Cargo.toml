--- conflicted
+++ resolved
@@ -1,10 +1,6 @@
 [package]
 name = "gcp-bigquery-client"
-<<<<<<< HEAD
-version = "0.9.16"
-=======
 version = "0.11.0"
->>>>>>> df2364aa
 authors = ["Laurent Querel <laurent.querel@gmail.com>"]
 edition = "2018"
 license = "MIT OR Apache-2.0"
@@ -25,23 +21,6 @@
 rust-tls = ["reqwest/rustls-tls"]
 
 [dependencies]
-<<<<<<< HEAD
-yup-oauth2 = "4.1"
-hyper = "0.13"
-hyper-rustls = "0.20"
-thiserror = "1.0"
-tokio = { version = "0.2", features = ["full"] }
-reqwest = { version = "0.10", features = ["json"] }
-url = "2.2"
-serde = "1.0"
-serde_json = "1.0"
-log = "0.4"
-chrono = "0.4"
-backoff = { version = "0.4", features = ["async-std"] }
-
-[dev-dependencies]
-tokio-test = "0.2"
-=======
 yup-oauth2 = "6"
 hyper = {version="0.14", features = ["http1"]}
 hyper-rustls = {version="0.22", features = ["native-tokio"]}
@@ -53,9 +32,9 @@
 serde_json = "1"
 log = "0.4"
 chrono = "0.4"
+backoff = { version = "0.4", features = ["async-std"] }
 
 [dev-dependencies]
 tokio-test = "0.4"
 cloud-storage = {version="0.10", features = ["global-client"]}
-rand = "0.8"
->>>>>>> df2364aa
+rand = "0.8"